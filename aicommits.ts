--- conflicted
+++ resolved
@@ -28,11 +28,7 @@
   }
 
   const diff = execSync(
-<<<<<<< HEAD
-    "git diff --cached . ':(exclude)package-lock.json' ':(exclude)yarn.lock' ':(exclude)pnpm-lock.yaml'",
-=======
-    `git diff --cached . ":(exclude)package-lock.json" ":(exclude)yarn.lock"`,
->>>>>>> 482d156f
+    `git diff --cached . ":(exclude)package-lock.json" ":(exclude)yarn.lock" ":(exclude)pnpm-lock.yaml"`,
     {
       encoding: "utf8",
     }
